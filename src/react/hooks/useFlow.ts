import { useEffect, useCallback } from "react";
<<<<<<< HEAD
import { onbored } from "../../lib";

type StepOptions = Record<string, any>;

export function useFlow(slug: string) {
  useEffect(() => {
    if (typeof window === "undefined") return;
    
    const checkInit = () => {
      try {
        onbored._get();
        onbored.flow(slug);
      } catch (error) {
        setTimeout(checkInit, 100);
      }
    };
    
    checkInit();
  }, [slug]);

  const step = useCallback(
    (stepName: string, options: StepOptions = {}) => {
      try {
        onbored.step(stepName, { slug, ...options });
      } catch (error) {
        console.warn("[useFlow] SDK not initialized yet:", error);
      }
    },
    [slug]
=======
import { useOnbored } from "../provider";

type StepOptions = Record<string, any>;

export function useFlow(funnelSlug: string) {
  const { client, isInitialized } = useOnbored();

  useEffect(() => {
    if (typeof window === "undefined" || !client || !isInitialized) return;

    try {
      void client.flow(funnelSlug);
    } catch (error) {
      console.error(`[useFlow] Failed to start flow ${funnelSlug}:`, error);
    }
  }, [client, isInitialized, funnelSlug]);

  const step = useCallback(
    (stepName: string, options: StepOptions = {}) => {
      if (!client) {
        console.warn("[useFlow] Client not initialized");
        return;
      }

      try {
        client.step(stepName, { funnelSlug: funnelSlug, ...options });
      } catch (error) {
        console.error(`[useFlow] Failed to record step ${stepName}:`, error);
      }
    },
    [client, funnelSlug]
>>>>>>> 04be6dd5
  );

  const skip = useCallback(
    (stepName: string, options: StepOptions = {}) => {
<<<<<<< HEAD
      try {
        onbored.skip(stepName, { slug, ...options });
      } catch (error) {
        console.warn("[useFlow] SDK not initialized yet:", error);
      }
    },
    [slug]
=======
      if (!client) {
        console.warn("[useFlow] Client not initialized");
        return;
      }

      try {
        client.skip(stepName, { funnelSlug: funnelSlug, ...options });
      } catch (error) {
        console.error(`[useFlow] Failed to record skip ${stepName}:`, error);
      }
    },
    [client, funnelSlug]
>>>>>>> 04be6dd5
  );

  const complete = useCallback(
    (options: StepOptions = {}) => {
<<<<<<< HEAD
      try {
        onbored.completed({ slug, ...options });
      } catch (error) {
        console.warn("[useFlow] SDK not initialized yet:", error);
      }
    },
    [slug]
=======
      if (!client) {
        console.warn("[useFlow] Client not initialized");
        return;
      }

      try {
        client.completed({ funnelSlug: funnelSlug, ...options });
      } catch (error) {
        console.error(
          `[useFlow] Failed to complete flow ${funnelSlug}:`,
          error
        );
      }
    },
    [client, funnelSlug]
>>>>>>> 04be6dd5
  );

  return {
    step,
    skip,
    complete,
    isReady: !!client && isInitialized,
  };
}<|MERGE_RESOLUTION|>--- conflicted
+++ resolved
@@ -1,5 +1,4 @@
 import { useEffect, useCallback } from "react";
-<<<<<<< HEAD
 import { onbored } from "../../lib";
 
 type StepOptions = Record<string, any>;
@@ -7,7 +6,7 @@
 export function useFlow(slug: string) {
   useEffect(() => {
     if (typeof window === "undefined") return;
-    
+
     const checkInit = () => {
       try {
         onbored._get();
@@ -16,7 +15,7 @@
         setTimeout(checkInit, 100);
       }
     };
-    
+
     checkInit();
   }, [slug]);
 
@@ -29,44 +28,10 @@
       }
     },
     [slug]
-=======
-import { useOnbored } from "../provider";
-
-type StepOptions = Record<string, any>;
-
-export function useFlow(funnelSlug: string) {
-  const { client, isInitialized } = useOnbored();
-
-  useEffect(() => {
-    if (typeof window === "undefined" || !client || !isInitialized) return;
-
-    try {
-      void client.flow(funnelSlug);
-    } catch (error) {
-      console.error(`[useFlow] Failed to start flow ${funnelSlug}:`, error);
-    }
-  }, [client, isInitialized, funnelSlug]);
-
-  const step = useCallback(
-    (stepName: string, options: StepOptions = {}) => {
-      if (!client) {
-        console.warn("[useFlow] Client not initialized");
-        return;
-      }
-
-      try {
-        client.step(stepName, { funnelSlug: funnelSlug, ...options });
-      } catch (error) {
-        console.error(`[useFlow] Failed to record step ${stepName}:`, error);
-      }
-    },
-    [client, funnelSlug]
->>>>>>> 04be6dd5
   );
 
   const skip = useCallback(
     (stepName: string, options: StepOptions = {}) => {
-<<<<<<< HEAD
       try {
         onbored.skip(stepName, { slug, ...options });
       } catch (error) {
@@ -74,25 +39,10 @@
       }
     },
     [slug]
-=======
-      if (!client) {
-        console.warn("[useFlow] Client not initialized");
-        return;
-      }
-
-      try {
-        client.skip(stepName, { funnelSlug: funnelSlug, ...options });
-      } catch (error) {
-        console.error(`[useFlow] Failed to record skip ${stepName}:`, error);
-      }
-    },
-    [client, funnelSlug]
->>>>>>> 04be6dd5
   );
 
   const complete = useCallback(
     (options: StepOptions = {}) => {
-<<<<<<< HEAD
       try {
         onbored.completed({ slug, ...options });
       } catch (error) {
@@ -100,29 +50,7 @@
       }
     },
     [slug]
-=======
-      if (!client) {
-        console.warn("[useFlow] Client not initialized");
-        return;
-      }
-
-      try {
-        client.completed({ funnelSlug: funnelSlug, ...options });
-      } catch (error) {
-        console.error(
-          `[useFlow] Failed to complete flow ${funnelSlug}:`,
-          error
-        );
-      }
-    },
-    [client, funnelSlug]
->>>>>>> 04be6dd5
   );
 
-  return {
-    step,
-    skip,
-    complete,
-    isReady: !!client && isInitialized,
-  };
+  return { step, skip, complete };
 }