--- conflicted
+++ resolved
@@ -15,7 +15,6 @@
 
 ## 🚀 Quick Start
 
-<<<<<<< HEAD
 - Track onboarding flows, steps, skips, and completions
 - Auto-generate and manage sessions
 - Queue and retry events with offline support
@@ -25,9 +24,6 @@
 ---
 
 ## Installation
-=======
-### Installation
->>>>>>> 04be6dd5
 
 ```bash
 npm install @onbored/sdk
@@ -42,18 +38,10 @@
 ```typescript
 import { Onbored } from "@onbored/sdk";
 
-<<<<<<< HEAD
 onbored.init({
   projectKey: "pk_live_1234567890abcdef",
   user_id: "user_123",
   user_metadata: { plan: "premium" },
-=======
-// Create an instance
-const onbored = new Onbored({
-  projectKey: <your-product-key>,
-  userId: "user_123",
-  traits: { plan: "premium", team: "engineering" },
->>>>>>> 04be6dd5
   debug: true,
   env: "production",
 });
@@ -64,7 +52,8 @@
 onbored.completed({ funnelSlug: "welcome-flow", result: "success" });
 ```
 
-<<<<<<< HEAD
+### React Integration
+
 | Option           | Type                            | Description                               |
 | ---------------- | ------------------------------- | ----------------------------------------- |
 | `projectKey`     | `string`                        | Required project key                      |
@@ -75,12 +64,6 @@
 | `env`            | `"development" \| "production"` | Enables development mode behavior         |
 | `storage`        | `Storage`                       | Custom storage configuration              |
 | `global`         | `GlobalOptions`                 | Custom fetch and headers                  |
-=======
-### React Integration
->>>>>>> 04be6dd5
-
-```tsx
-import { OnBoredProvider, useFlow } from "@onbored/sdk/react";
 
 function App() {
   return (
@@ -97,7 +80,6 @@
   );
 }
 
-<<<<<<< HEAD
 ```typescript
 // Start a flow
 onbored.flow("Onboarding");
@@ -244,32 +226,12 @@
     },
   },
 });
-=======
-function WelcomeFlow() {
-  const { step, skip, complete, isReady } = useFlow("welcome-flow");
+```
 
   if (!isReady) return <div>Loading...</div>;
 
-  return (
-    <div>
-      <button onClick={() => step("button-clicked")}>Get Started</button>
-      <button onClick={() => skip("team-invite", { reason: "solo-user" })}>
-        Skip Team Setup
-      </button>
-      <button onClick={() => complete({ result: "success" })}>
-        Complete Setup
-      </button>
-    </div>
-  );
-}
->>>>>>> 04be6dd5
-```
-
-## 📚 API Reference
-
-### Core SDK
-
-<<<<<<< HEAD
+## Core Concepts
+
 | Method        | Description                                |
 | ------------- | ------------------------------------------ |
 | `flow()`      | Starts a named flow                        |
@@ -280,14 +242,12 @@
 | `context()`   | Merges additional user traits              |
 | `reset()`     | Regenerates the session and clears context |
 | `destroy()`   | Cleanup resources and event listeners      |
-=======
-#### `new Onbored(config: OnboredConfig)`
->>>>>>> 04be6dd5
-
-Creates a new Onbored instance.
-
-```typescript
-<<<<<<< HEAD
+
+---
+
+## Event Payload Schema
+
+```typescript
 interface EventPayload {
   eventType: string;
   slug?: string;
@@ -301,36 +261,13 @@
   projectKey: string;
   url: string;
   referrer?: string;
-=======
-interface OnboredConfig {
-  projectKey: string; // Required: Your project key
-  userId?: string; // Optional: User identifier
-  traits?: Record<string, any>; // Optional: User metadata
-  debug?: boolean; // Optional: Enable debug mode
-  env?: "development" | "production"; // Optional: Environment
-  flushInterval?: number; // Optional: Flush interval (default: 5000ms)
-  maxQueueSize?: number; // Optional: Max queue size (default: 1000)
-  maxRetries?: number; // Optional: Max retries (default: 5)
-  retryIntervalMs?: number; // Optional: Retry interval (default: 5000ms)
-  sessionTimeoutMs?: number; // Optional: Session timeout (default: 30min)
->>>>>>> 04be6dd5
-}
-```
-
-#### Instance Methods
-
-| Method                        | Description              | Example                                                                       |
-| ----------------------------- | ------------------------ | ----------------------------------------------------------------------------- |
-| `flow(funnelSlug: string)`    | Start a new flow         | `onbored.flow('welcome-flow')`                                                |
-| `step(name: string, options)` | Record a step completion | `onbored.step('profile-setup', { funnelSlug: 'welcome-flow' })`               |
-| `skip(name: string, options)` | Record a skipped step    | `onbored.skip('team-invite', { funnelSlug: 'welcome-flow', reason: 'solo' })` |
-| `completed(options)`          | Mark flow as completed   | `onbored.completed({ funnelSlug: 'welcome-flow', result: 'success' })`        |
-| `capture(eventType, data)`    | Capture custom events    | `onbored.capture('Button Click', { options: { button: 'cta' } })`             |
-| `context(traits)`             | Update user context      | `onbored.context({ plan: 'pro', role: 'admin' })`                             |
-| `reset()`                     | Reset session and traits | `onbored.reset()`                                                             |
-| `destroy()`                   | Clean up instance        | `onbored.destroy()`                                                           |
-
-<<<<<<< HEAD
+}
+```
+
+## 📚 API Reference
+
+### Core SDK
+
 ## Flow Management
 
 The SDK automatically manages flow contexts:
@@ -350,206 +287,48 @@
 - Events are queued in memory until successfully sent
 - Flow completion events are flushed immediately
 - Automatic cleanup of resources and event listeners
-=======
-### React Components & Hooks
-
-#### `<OnBoredProvider>`
-
-Provides Onbored context to your React app.
-
-```tsx
-<OnBoredProvider config={onboredConfig}>
-  <YourApp />
-</OnBoredProvider>
-```
-
-#### `useFlow(funnelSlug: string)`
-
-Hook for managing flow lifecycle.
-
-```tsx
-const { step, skip, complete, isReady } = useFlow("welcome-flow");
-
-// Returns:
-// - step(name, options): Record step completion
-// - skip(name, options): Record step skip
-// - complete(options): Mark flow complete
-// - isReady: boolean - Whether client is initialized
-```
-
-#### `useOnboredClient()`
-
-Hook for direct client access and advanced operations.
-
-```tsx
-const { client, capture, context, reset, flush, isReady } = useOnboredClient();
-
-// Returns:
-// - client: Onbored instance
-// - capture(eventType, data): Capture custom events
-// - context(traits): Update user context
-// - reset(): Reset session
-// - flush(): Manually flush events
-// - isReady: boolean
-```
-
-#### `usePageView(options?)`
-
-Hook for tracking page views.
-
-```tsx
-usePageView({
-  path: "/dashboard",
-  title: "Dashboard",
-  funnelSlug: "welcome-flow",
-  additionalData: { section: "main" },
-});
-```
->>>>>>> 04be6dd5
-
-## 🔧 Configuration
-
-### Environment Modes
-
-#### Production Mode
-
-<<<<<<< HEAD
+
+---
+
+## Development Mode
+
+When `env: "development"` is set:
+
 - Events are not sent to the server
 - All actions are logged to the console
 - Useful for local development and debugging
 - Global flush function available at `window.__onboredFlush`
-=======
-```typescript
-const onbored = new Onbored({
-  projectKey: "pk_live_123",
-  env: "production",
-});
-```
-
-#### Development Mode
->>>>>>> 04be6dd5
-
-```typescript
-const onbored = new Onbored({
-  projectKey: "pk_live_123",
-  env: "development",
-  debug: true,
-});
-// Events are logged but not sent to server
-```
-
-### Multi-Tenant Setup
-
-<<<<<<< HEAD
+
+---
+
+## Session Handling
+
 - Sessions expire after 30 minutes of inactivity
 - Session ID is stored in localStorage
 - Page views are auto-captured on `init()`
 - Flow contexts are restored from sessionStorage on page reload
 - Automatic session regeneration on expiration
-=======
-```typescript
-// Team 1 instance
-const team1Onbored = new Onbored({
-  projectKey: "team1_project_key",
-  debug: true,
-});
->>>>>>> 04be6dd5
-
-// Team 2 instance
-const team2Onbored = new Onbored({
-  projectKey: "team2_project_key",
-  debug: false,
-});
-
-// React multi-tenant
-function MultiTenantApp({ teamId }: { teamId: string }) {
-  const configs = {
-    team1: { projectKey: "team1_key", debug: true },
-    team2: { projectKey: "team2_key", debug: false },
-  };
-
-  return (
-    <OnBoredProvider config={configs[teamId]}>
-      <TeamApp />
-    </OnBoredProvider>
-  );
-}
-```
-
-## 📊 Event Schema
-
-All events follow this schema:
-
-```typescript
-interface EventPayload {
-  eventType: string; // Event type (e.g., "Flow Started", "Step Completed")
-  flowId?: string; // Internal flow ID (auto-generated)
-  funnelSlug?: string; // User-provided funnel slug
-  step?: string; // Step name (for step events)
-  options: Record<string, any>; // Event-specific data
-  result?: string; // Result/outcome
-  traits?: Record<string, any>; // User traits
-  sessionId: string; // Session identifier
-  timestamp: string; // ISO 8601 timestamp
-  projectKey: string; // Project key
-  url: string; // Current URL
-  referrer?: string; // Referrer URL
-}
-```
-
-## 🔄 Event Lifecycle
-
-1. **Capture** - Events are captured and validated
-2. **Queue** - Events are queued in memory
-3. **Flush** - Events are sent every 5 seconds or on page unload
-4. **Retry** - Failed events are retried with exponential backoff
-5. **Drop** - Events are dropped after 5 failed attempts
-
-## 🛡️ Error Handling
-
-The SDK includes comprehensive error handling:
-
-- **Validation Errors** - Invalid payloads are logged and dropped
-- **Network Errors** - Failed requests are retried automatically
-- **Offline Support** - Events are queued when offline
-- **Graceful Degradation** - SDK continues working even with errors
-
-## 🧪 Testing
-
-### Unit Testing
-
-```typescript
-import { Onbored } from "@onbored/sdk";
-
-// Create instance in development mode
-const onbored = new Onbored({
-  projectKey: "test_key",
-  env: "development",
-});
-
-// Events are logged but not sent
-onbored.flow("test-flow");
-onbored.step("test-step", { funnelSlug: "test-flow" });
-```
-
-### Integration Testing
-
-```typescript
-// Mock the fetch API
-global.fetch = jest.fn(() =>
-  Promise.resolve({
-    ok: true,
-    json: () => Promise.resolve({ status: "success" }),
-  })
-) as jest.Mock;
-
-const onbored = new Onbored({
-  projectKey: "test_key",
-  env: "production",
-});
-```
-
-<<<<<<< HEAD
+
+---
+
+## Utilities
+
+### `context(traits: Record<string, any>)`
+
+Merge additional context traits into the current session.
+
+```typescript
+onbored.context({ companySize: "11-50", role: "admin" });
+```
+
+### `reset()`
+
+Reset the session and clear all user traits.
+
+```typescript
+onbored.reset();
+```
+
 ### `destroy()`
 
 Cleanup resources and remove event listeners.
@@ -559,16 +338,12 @@
 ```
 
 ---
-=======
-## 🔍 Debugging
->>>>>>> 04be6dd5
-
-### Debug Mode
+
+## Full Example
 
 ### Vanilla JavaScript
 
 ```typescript
-<<<<<<< HEAD
 // Initialize the SDK
 onbored.init({
   projectKey: "pk_123",
@@ -627,22 +402,10 @@
     </OnboredProvider>
   );
 }
-=======
-const onbored = new Onbored({
-  projectKey: "pk_live_123",
-  debug: true,
-});
-
-// Console output:
-// [Onbored] Initialized
-// [Onbored] Flow registered { status: "success", flowId: "..." }
-// [Onbored] Captured: { eventType: "Flow Started", ... }
->>>>>>> 04be6dd5
-```
-
-### Global Flush Function
-
-<<<<<<< HEAD
+```
+
+---
+
 ## API Endpoints
 
 The SDK expects the following API endpoints:
@@ -661,28 +424,5 @@
 - Events are validated using Zod schema before sending
 - Automatic cleanup prevents memory leaks
 - Intersection Observer tracks step visibility automatically
-=======
-```typescript
-// Access flush function globally for debugging
-window.__onboredFlush_pk_live_123();
-```
-
-### React Debug
-
-```tsx
-<OnBoredProvider
-  config={{
-    projectKey: "pk_live_123",
-    debug: true,
-  }}
->
-  <App />
-</OnBoredProvider>
-```
-
-## 📦 Bundle Size
->>>>>>> 04be6dd5
-
-- **Core SDK**: ??
-- **React Integration**: ??
-- **Tree-shakeable**: ??+
+Let us know if you need documentation on backend integrations, plugin hooks, or event dashboards.